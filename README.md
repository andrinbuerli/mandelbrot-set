# Mandelbrot Set NN

This Repository contains the code to train a neural network $f_\theta$ which approximates the function

$$
f(c, t) = z^2+c = f(c, t-1)^2+c
$$

where $t\in \mathbb{N}_0$ and $c \in \mathbb{C}$  with the initial condition $f(c, 0) = 0 + 0j$. To train the neural network time is treated as a continuous variable $t\in \mathbb{R}$, further we can leverage the known partial derivaties

$$
\frac{\partial}{\partial t}f(c, t) = 2 \cdot f(c, t-1) \cdot \frac{\partial}{\partial t}f(c, t-1)
$$

$$
\frac{\partial}{\partial c}f(c, t) = 2 \cdot f(c, t-1) \cdot \frac{\partial}{\partial c}f(c, t-1) + 1
$$

for the loss computation such that our total loss function comprises

<p>$$ \mathcal{L}_{\text{data}} = f(c, t) - \hat{f}_\theta(c, t) $$</p>
<p>$$ \mathcal{L}_{\text{pde,t}} = \frac{\partial}{\partial t} \hat{f}_\theta(c, t) - \left(2 \cdot \hat{f}_\theta(c, t-1) \cdot \frac{\partial}{\partial t} \hat{f}_\theta(c, t-1)\right) $$</p>
<p>$$ \mathcal{L}_{\text{pde,c}} = \frac{\partial}{\partial c} \hat{f}_\theta(c, t) - \left(2 \cdot \hat{f}_\theta(c, t-1) \cdot \frac{\partial}{\partial c} \hat{f}_\theta(c, t-1) + 1\right) $$</p>
<p>$$ \mathcal{L}_{\text{total}} = \mathcal{L}_{\text{data}} + \alpha \left(\mathcal{L}_{\text{pde,t}} + \mathcal{L}_{\text{pde,c}}\right) $$</p>

Given $f$ we can infer the mandelbrot set with a single forward pass.

<<<<<<< HEAD
| Original | Approximated|
| -- | -- |
| ![original](resources/mandelbrot_20.png) | ![original](resources/mandelbrot_plot.png) WIP!|  
| ![original](resources/mandelbrot_zoomed_20.png) | ![original](resources/mandelbrot_plot_zoomed.png) WIP!|  
=======
| Original                                           | Approximated                                   |
|----------------------------------------------------|------------------------------------------------|
| <img src="resources/mandelbrot_high_res.png" width="400"> | <img src="resources/mandelbrot_pred.png" width="400"> WIP! |
| <img src="resources/mandelbrot_high_res_zoomed.png" width="400"> | TBD                                            |

>>>>>>> e924612d

## Setup

Install GNU make: https://www.gnu.org/software/make/. 
Make sure that the default python interpreter is python 3.10.
Install local venv

```bash
$ make setup_venv
```

Add your wandbkey to the .wandbkey file and then start training

```bash
$ make train
```<|MERGE_RESOLUTION|>--- conflicted
+++ resolved
@@ -25,18 +25,10 @@
 
 Given $f$ we can infer the mandelbrot set with a single forward pass.
 
-<<<<<<< HEAD
 | Original | Approximated|
 | -- | -- |
 | ![original](resources/mandelbrot_20.png) | ![original](resources/mandelbrot_plot.png) WIP!|  
 | ![original](resources/mandelbrot_zoomed_20.png) | ![original](resources/mandelbrot_plot_zoomed.png) WIP!|  
-=======
-| Original                                           | Approximated                                   |
-|----------------------------------------------------|------------------------------------------------|
-| <img src="resources/mandelbrot_high_res.png" width="400"> | <img src="resources/mandelbrot_pred.png" width="400"> WIP! |
-| <img src="resources/mandelbrot_high_res_zoomed.png" width="400"> | TBD                                            |
-
->>>>>>> e924612d
 
 ## Setup
 
